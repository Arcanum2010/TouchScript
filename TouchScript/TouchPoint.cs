--- conflicted
+++ resolved
@@ -79,20 +79,16 @@
         /// </summary>
         /// <param name="id">Unique id of the touch.</param>
         /// <param name="position">Screen position of the touch.</param>
-<<<<<<< HEAD
-        internal TouchPoint(int id, Vector2 position, Tags tags)
-=======
         /// <param name="tags">Initial tags.</param>
-        /// <param name="properties">Initial properties.</param>
-        internal TouchPoint(int id, Vector2 position, Tags tags, IDictionary<string, object> properties)
->>>>>>> e6cf6228
-        {
-            Id = id;
-            Position = position;
-            PreviousPosition = position;
-
-            Tags = tags ?? new Tags();
-            properties = new Dictionary<string, object>();
+        /// <param name="properties">Initial properties.</param>
+        internal TouchPoint(int id, Vector2 position, Tags tags)
+        {
+            Id = id;
+            Position = position;
+            PreviousPosition = position;
+
+            Tags = tags ?? new Tags();
+            properties = new Dictionary<string, object>();
         }
 
         #region Internal methods
