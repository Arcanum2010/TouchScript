--- conflicted
+++ resolved
@@ -13,24 +13,9 @@
             get { return hit.collider; }
         }
 
-        public Vector3 Normal
-        {
-            get { return hit.normal; }
-        }
+        public Vector3 Normal { get { return hit.normal; } }
 
-<<<<<<< HEAD
         public Rigidbody Rigidbody { get { return hit.rigidbody; } }
-=======
-        public Vector3 Point
-        {
-            get { return hit.point; }
-        }
-
-        public Rigidbody Rigidbody
-        {
-            get { return hit.rigidbody; }
-        }
->>>>>>> 3416ce0e
 
         private RaycastHit hit;
 
