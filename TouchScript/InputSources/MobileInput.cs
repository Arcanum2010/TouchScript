/*
 * @author Michael Holub
 * @author Valentin Simonov / http://va.lent.in/
 */

using TouchScript.Utils.Editor.Attributes;
using UnityEngine;
using System.Collections.Generic;

namespace TouchScript.InputSources
{
    /// <summary>
    /// Mobile Input Source. Gathers touch input from built-in Unity's Input.Touches API. Though, should be used on mobile devices.
    /// </summary>
    [AddComponentMenu("TouchScript/Input Sources/Mobile Input")]
    public sealed class MobileInput : InputSource
    {

        #region Public properties

        /// <summary>
        /// Indicates if this input source should be disabled on platforms which don't support touch input with Input.Touches.
        /// </summary>
        [ToggleLeft]
        public bool DisableOnNonTouchPlatforms = true;

        /// <summary>
        /// Tags added to touches coming from this input.
        /// </summary>
        public Tags Tags = new Tags(Tags.INPUT_TOUCH);
        #endregion

        #region Private variables

        private Dictionary<int, TouchState> touchStates = new Dictionary<int, TouchState>();
        private HashSet<int> touchIds = new HashSet<int>();

        #endregion

        #region Unity methods

        /// <inheritdoc />
        protected override void OnEnable()
        {
            if (DisableOnNonTouchPlatforms)
            {
                switch (Application.platform)
                {
                    case RuntimePlatform.Android:
                    case RuntimePlatform.IPhonePlayer:
                    case RuntimePlatform.MetroPlayerARM:
                    case RuntimePlatform.MetroPlayerX64:
                    case RuntimePlatform.MetroPlayerX86:
                    case RuntimePlatform.WP8Player:
                        break;
                    default:
                        // don't need mobile touch here
                        enabled = false;
                        return;
                }
            }

            base.OnEnable();

            touchStates.Clear();
            touchIds.Clear();
        }

        /// <inheritdoc />
        protected override void OnDisable()
        {
            foreach (var touchState in touchStates)
            {
                cancelTouch(touchState.Value.Id);
            }

            base.OnDisable();
        }

        /// <inheritdoc />
        protected override void Update()
        {
            base.Update();

            for (var i = 0; i < Input.touchCount; ++i)
            {
                var t = Input.GetTouch(i);

                switch (t.phase)
                {
                    case TouchPhase.Began:
                        if (touchIds.Contains(t.fingerId))
                        {
                            // ending previous touch (maybe we missed a frame)
                            endTouch(t.fingerId);
                            int id = beginTouch(t.position).Id;
                            touchStates[t.fingerId] = new TouchState(id, t.phase, t.position);
                        } else
                        {
                            touchIds.Add(t.fingerId);
                            int id = beginTouch(t.position).Id;
                            touchStates.Add(t.fingerId, new TouchState(id, t.phase, t.position));
                        }
                        break;
                    case TouchPhase.Moved:
                        if (touchIds.Contains(t.fingerId))
                        {
                            var ts = touchStates[t.fingerId];
                            touchStates[t.fingerId] = new TouchState(ts.Id, t.phase, t.position);
                            moveTouch(ts.Id, t.position);
                        } else
                        {
                            // maybe we missed began phase
                            touchIds.Add(t.fingerId);
                            int id = beginTouch(t.position).Id;
                            touchStates.Add(t.fingerId, new TouchState(id, t.phase, t.position));
                        }
                        break;
                    case TouchPhase.Ended:
                        if (touchIds.Contains(t.fingerId))
                        {
                            var ts = touchStates[t.fingerId];
                            touchIds.Remove(t.fingerId);
                            touchStates.Remove(t.fingerId);
                            endTouch(ts.Id);
                        } else
                        {
                            // maybe we totally missed one finger begin-end transition
                            int id = beginTouch(t.position).Id;
                            endTouch(id);
                        }
                        break;
                    case TouchPhase.Canceled:
                        if (touchIds.Contains(t.fingerId))
                        {
                            var ts = touchStates[t.fingerId];
                            touchIds.Remove(t.fingerId);
                            touchStates.Remove(t.fingerId);
                            endTouch(ts.Id);
                        } else
                        {
                            // maybe we totally missed one finger begin-end transition
                            int id = beginTouch(t.position).Id;
                            cancelTouch(id);
                        }
                        break;
                    case TouchPhase.Stationary:
                        if (touchIds.Contains(t.fingerId))
                        {} else
                        {
                            touchIds.Add(t.fingerId);
                            int id = beginTouch(t.position).Id;
                            touchStates.Add(t.fingerId, new TouchState(id, t.phase, t.position));
                        }
                        break;
                }
            }
        }

<<<<<<< HEAD
        protected override ITouch beginTouch(Vector2 position)
=======
        /// <inheritdoc />
        protected override int beginTouch(Vector2 position)
>>>>>>> e6cf6228
        {
            return beginTouch(position, new Tags(Tags));
        }

        #endregion
    }

    internal struct TouchState
    {
        public int Id;
        public TouchPhase Phase;
        public Vector2 Position;

        public TouchState(int anId, TouchPhase aPhase, Vector2 aPosition)
        {
            Id = anId;
            Phase = aPhase;
            Position = aPosition;
        }
    }
}<|MERGE_RESOLUTION|>--- conflicted
+++ resolved
@@ -157,12 +157,8 @@
             }
         }
 
-<<<<<<< HEAD
+        /// <inheritdoc />
         protected override ITouch beginTouch(Vector2 position)
-=======
-        /// <inheritdoc />
-        protected override int beginTouch(Vector2 position)
->>>>>>> e6cf6228
         {
             return beginTouch(position, new Tags(Tags));
         }
