--- conflicted
+++ resolved
@@ -17,18 +17,13 @@
         #region Private variables
 
         private List<RaycastHit> sortedHits;
-<<<<<<< HEAD
-=======
 
         private Transform cachedTransform;
->>>>>>> 3416ce0e
 
         #endregion
 
         #region Unity methods
 
-<<<<<<< HEAD
-=======
         /// <inheritdoc />
         protected override void Awake()
         {
@@ -36,7 +31,6 @@
             cachedTransform = GetComponent<Transform>();
         }
 
->>>>>>> 3416ce0e
         private void OnEnable()
         {
             sortedHits = new List<RaycastHit>(20);
